--- conflicted
+++ resolved
@@ -60,28 +60,15 @@
 # -- Project information ------------------------------------------------------
 
 # This does not *have* to match the package name, but typically does
-<<<<<<< HEAD
-project = u'astroquery'
-author = u'Adam Ginsburg (maintainer) and Tom Robitaille; astropy.astroquery@gmail.com'
-copyright = u'2012, ' + author
-=======
 project = setup_cfg['package_name']
 author = setup_cfg['author']
 copyright = '{0}, {1}'.format(
     datetime.datetime.now().year, setup_cfg['author'])
->>>>>>> bdeb4f30
 
 # The version info for the project you're documenting, acts as replacement for
 # |version| and |release|, also used in various other places throughout the
 # built documents.
 
-<<<<<<< HEAD
-import astroquery
-# The short X.Y version.
-version = astroquery.__version__.split('-', 1)[0]
-# The full version, including alpha/beta/rc tags.
-release = astroquery.__version__
-=======
 __import__(setup_cfg['package_name'])
 package = sys.modules[setup_cfg['package_name']]
 
@@ -89,7 +76,6 @@
 version = package.__version__.split('-', 1)[0]
 # The full version, including alpha/beta/rc tags.
 release = package.__version__
->>>>>>> bdeb4f30
 
 
 # -- Options for HTML output ---------------------------------------------------
@@ -191,24 +177,6 @@
 edit_on_github_doc_root = "docs"
 
 ## -- Options for the edit_on_github extension ----------------------------------------
-<<<<<<< HEAD
-#
-#extensions += ['astropy.sphinx.ext.edit_on_github']
-#
-## Don't import the module as "version" or it will override the
-## "version" configuration parameter
-#from packagename import version as versionmod
-#edit_on_github_project = "astropy/reponame"
-#if versionmod.release:
-#    edit_on_github_branch = "v" + versionmod.version
-#else:
-#    edit_on_github_branch = "master"
-#
-#edit_on_github_source_root = ""
-#edit_on_github_doc_root = "docs"
-
-#nitpicky = True
-=======
 
 if eval(setup_cfg.get('edit_on_github')):
     extensions += ['astropy.sphinx.ext.edit_on_github']
@@ -221,5 +189,4 @@
         edit_on_github_branch = "master"
 
     edit_on_github_source_root = ""
-    edit_on_github_doc_root = "docs"
->>>>>>> bdeb4f30
+    edit_on_github_doc_root = "docs"